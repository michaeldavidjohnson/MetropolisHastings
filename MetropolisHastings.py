--- conflicted
+++ resolved
@@ -4,11 +4,8 @@
 import matplotlib.pyplot as plt
 import pandas as pd
 import scipy as sp
-<<<<<<< HEAD
 import time as time
-=======
-import time
->>>>>>> 37aa8ac4
+
 
 class MetropolisHastings:
     '''
@@ -394,27 +391,17 @@
         else:
             return None, None
 
-<<<<<<< HEAD
+
   def plot_corner(self, i = None, n_bins = None, grid = False, 
                     show_ylabel = False, hist_same_scale = False,
                     return_fig = False):
         '''
         plots covariances between each histogram
-    
-=======
-    def plot_corner(self, i = None):
-        '''
-        plots covariances between each histogram
->>>>>>> 37aa8ac4
         uses module corner.py
         citation:
          @article{corner,
           doi = {10.21105/joss.00024},
-<<<<<<< HEAD
-           url = {https://doi.org/10.21105/joss.00024},
-=======
           url = {https://doi.org/10.21105/joss.00024},
->>>>>>> 37aa8ac4
           year  = {2016},
           month = {jun},
           publisher = {The Open Journal},
@@ -426,7 +413,7 @@
           journal = {The Journal of Open Source Software}
         }
         '''
-<<<<<<< HEAD
+
         if not n_bins:
             n_bins = self.epochs/10
             
@@ -469,10 +456,6 @@
         if return_fig:
             return fig
         return None
-=======
-        parameter_store_by_index = np.array(self.parameter_store).T
-        fig = corner.corner(parameter_store_by_index[0])
->>>>>>> 37aa8ac4
   
     def move(self):
         '''
@@ -759,22 +742,14 @@
                            False,
                            vals,
                            [prior, [1,1], [2,2]],
-<<<<<<< HEAD
                            [proposal, [0.4,0.3], [0.4,0.3]],
                            likelihood,
                            0,
                            epochs = 300,
-=======
-                           [proposal, [0,0], [.1,.1]],
-                           likelihood,
-                           0,
-                           epochs = 300000,
->>>>>>> 37aa8ac4
                            burn_in = 50,
                            adaptive_delay = 1000,
                            adaptive = False,
                            logs = False,
-<<<<<<< HEAD
                            targeted_acceptance_rate=0.69,
                            log_level=1)
     
@@ -795,11 +770,4 @@
     fig.tight_layout()
     
     a.plot_corner(n_bins = 50, grid = False, show_ylabel = False, hist_same_scale = False) # default corner.py behaviour
-    
-=======
-                           targeted_acceptance_rate=0.2,
-                           log_level=1,
-                           extra_conditions=False
-                           )
-    a.run()
->>>>>>> 37aa8ac4
+    